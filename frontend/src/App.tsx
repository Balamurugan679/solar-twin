import { AuthProvider } from './contexts/AuthContext'
import ProtectedRoute from './components/ProtectedRoute'
import Header from './components/Header'
import Dashboard from './components/Dashboard'

export default function App() {
  return (
<<<<<<< HEAD
    <div className="min-h-screen p-4 md:p-6 lg:p-8">
      <header className="mb-6 flex items-center justify-between">
        <h1 className="text-2xl md:text-3xl font-semibold">Solar Twin Dashboard</h1>
        <div className="flex items-center gap-3">
          {latest?.alert && latest.alert.level !== 'ok' && (
            <span className="rounded-full bg-red-600 text-white text-xs px-3 py-1">{latest.alert.level.toUpperCase()}</span>
          )}
          <button onClick={() => location.href = '/'} className="rounded-md border px-3 py-1 text-sm">Home</button>
          <div className="text-sm text-gray-500">Threshold: {(threshold * 100).toFixed(0)}%</div>
        </div>
      </header>

      <div className="grid grid-cols-1 md:grid-cols-2 xl:grid-cols-4 gap-4 mb-6">
        <Card title="Actual Output (kW)">
          <BigNumber value={latest?.actualKw ?? 0} />
        </Card>
        <Card title={currentWx ? "Predicted Output (kW, your location)" : "Predicted Output (kW)"}>
          <button onClick={() => setShowPredModal(true)} className="w-full text-left">
            <BigNumber value={predictedNow} />
            <div className="mt-1 text-xs text-indigo-600">Tap for details</div>
          </button>
        </Card>
        <Card title="Efficiency">
          <div className="text-3xl font-semibold">{(efficiency * 100).toFixed(1)}%</div>
          <div className="text-xs text-gray-500">Actual / Predicted</div>
        </Card>
        <Card title="Your Location & Solar Weather Data">
          {geoErr && <div className="text-sm text-red-600">{geoErr}</div>}
          {!geo && !geoErr && <div className="text-sm text-gray-500">Requesting location…</div>}
          {geo && (
            <div className="text-sm space-y-3">
              {/* Location Section */}
              <div>
                <div className="text-gray-500">Location</div>
                <div className="font-medium">{enhancedWeather.cityName || place || 'Locating…'}</div>
                <div className="text-xs text-gray-400">{geo.lat.toFixed(5)}, {geo.lon.toFixed(5)}</div>
              </div>

              {/* Weather Data */}
              {enhancedWeather.loading ? (
                <div className="text-sm text-gray-500">Loading weather data…</div>
              ) : enhancedWeather.error ? (
                <div className="text-sm text-red-600">
                  <div>Error: {enhancedWeather.error}</div>
                  <div className="text-xs text-gray-500 mt-1">Using fallback data</div>
                </div>
              ) : (
                <div className="space-y-3">
                  {/* Basic Weather */}
                  <div>
                    <div className="text-gray-500 mb-2">Current Weather</div>
                    <div className="grid grid-cols-2 gap-2">
                      <div><span className="text-gray-500">Temp</span><div className="font-medium">{enhancedWeather.temperature ? enhancedWeather.temperature.toFixed(1) : 'N/A'}°C</div></div>
                      <div><span className="text-gray-500">Humidity</span><div className="font-medium">{enhancedWeather.humidity ? enhancedWeather.humidity.toFixed(0) : 'N/A'}%</div></div>
                      <div><span className="text-gray-500">Clouds</span><div className="font-medium">{enhancedWeather.cloudCover ? enhancedWeather.cloudCover.toFixed(0) : 'N/A'}%</div></div>
                      <div><span className="text-gray-500">Sunlight</span><div className="font-medium">{currentWx ? (currentWx.sunlightRatio * 100).toFixed(0) : 'N/A'}%</div></div>
                    </div>
                  </div>

                  {/* Solar Radiation Data */}
                  <div>
                    <div className="text-gray-500 mb-2">Solar Radiation (W/m²)</div>
                    <div className="grid grid-cols-1 gap-2">
                      <div className="flex justify-between">
                        <span className="text-gray-500">Direct</span>
                        <span className="font-medium">{enhancedWeather.directRadiation ? enhancedWeather.directRadiation.toFixed(0) : 'N/A'}</span>
                      </div>
                      <div className="flex justify-between">
                        <span className="text-gray-500">Diffuse</span>
                        <span className="font-medium">{enhancedWeather.diffuseRadiation ? enhancedWeather.diffuseRadiation.toFixed(0) : 'N/A'}</span>
                      </div>
                      <div className="flex justify-between border-t pt-1">
                        <span className="text-gray-500 font-medium">Global Tilted</span>
                        <span className="font-bold text-indigo-600">{enhancedWeather.globalTiltedIrradiance ? enhancedWeather.globalTiltedIrradiance.toFixed(0) : 'N/A'}</span>
                      </div>
                    </div>
                  </div>

                  {/* Sunrise/Sunset */}
                  <div>
                    <div className="text-gray-500 mb-2">Sun Times</div>
                    <div className="grid grid-cols-2 gap-2">
                      <div>
                        <span className="text-gray-500">Sunrise</span>
                        <div className="font-medium text-orange-600">{formatWeatherTime(enhancedWeather.sunrise)}</div>
                      </div>
                      <div>
                        <span className="text-gray-500">Sunset</span>
                        <div className="font-medium text-orange-600">{formatWeatherTime(enhancedWeather.sunset)}</div>
                      </div>
                    </div>
                  </div>
                </div>
              )}
            </div>
          )}
        </Card>
      </div>

      <div className="grid grid-cols-1 xl:grid-cols-3 gap-6">
        <div className="xl:col-span-2">
          <Card title="Real vs Predicted Energy (kW)">
            <div className="h-80">
              <ResponsiveContainer width="100%" height="100%">
                <LineChart data={chartData}>
                  <CartesianGrid strokeDasharray="3 3" />
                  <XAxis 
                    dataKey="time" 
                    minTickGap={20}
                    tickFormatter={(value) => value}
                    domain={['00:00', '24:00']}
                  />
                  <YAxis />
                  <Tooltip />
                  <Legend />
                  <Line type="monotone" dataKey="Actual" stroke="#0ea5e9" strokeWidth={2} dot={false} />
                  <Line type="monotone" dataKey="Predicted" stroke="#22c55e" strokeWidth={2} dot={false} />
                </LineChart>
              </ResponsiveContainer>
            </div>
          </Card>
        </div>

        <div className="space-y-6">
          <Card title="Alerts">
            {latest?.alert ? (
              <AlertBanner level={alertLevel} message={latest.alert.message} ratio={latest.alert.ratio} />
            ) : (
              <div className="text-sm text-gray-500">No alerts</div>
            )}
            <div className="mt-4 flex items-center gap-3">
              <button onClick={triggerClean} disabled={cleaning} className="inline-flex items-center gap-2 rounded-md bg-indigo-600 px-4 py-2 text-white hover:bg-indigo-500 disabled:opacity-50">
                {cleaning ? 'Cleaning…' : 'Trigger Cleaning'}
              </button>
              <button onClick={() => setPowerOn(v => !v)} className={`inline-flex items-center gap-2 rounded-md px-4 py-2 text-white ${powerOn ? 'bg-emerald-600 hover:bg-emerald-500' : 'bg-gray-600 hover:bg-gray-500'}`}>
                {powerOn ? 'Power: On' : 'Power: Off'}
              </button>
            </div>
          </Card>

          <Card title="Solar & Weather News">
            {(weatherNews.length === 0 && gemologyNews.length === 0) ? (
              <div className="text-sm text-gray-500">Loading news...</div>
            ) : (
              <div className="space-y-3">
                {[...weatherNews, ...gemologyNews].slice(0, 5).map((article, i) => (
                  <div key={i} className="border-l-2 border-indigo-200 pl-3">
                    <a 
                      href={article.link} 
                      target="_blank" 
                      rel="noopener noreferrer"
                      className="text-sm font-medium text-indigo-600 hover:text-indigo-800 hover:underline"
                    >
                      {article.title}
                    </a>
                    <p className="text-xs text-gray-600 mt-1">{article.description}</p>
                    <div className="text-xs text-gray-400 mt-1">
                      {article.source_id} • {new Date(article.pubDate).toLocaleDateString()}
                    </div>
                  </div>
                ))}
              </div>
            )}
          </Card>
=======
    <AuthProvider>
      <ProtectedRoute>
        <div className="min-h-screen bg-gray-50">
          <Header />
          <Dashboard />
>>>>>>> b902e3f9
        </div>
      </ProtectedRoute>
    </AuthProvider>
  )
}

<|MERGE_RESOLUTION|>--- conflicted
+++ resolved
@@ -5,178 +5,11 @@
 
 export default function App() {
   return (
-<<<<<<< HEAD
-    <div className="min-h-screen p-4 md:p-6 lg:p-8">
-      <header className="mb-6 flex items-center justify-between">
-        <h1 className="text-2xl md:text-3xl font-semibold">Solar Twin Dashboard</h1>
-        <div className="flex items-center gap-3">
-          {latest?.alert && latest.alert.level !== 'ok' && (
-            <span className="rounded-full bg-red-600 text-white text-xs px-3 py-1">{latest.alert.level.toUpperCase()}</span>
-          )}
-          <button onClick={() => location.href = '/'} className="rounded-md border px-3 py-1 text-sm">Home</button>
-          <div className="text-sm text-gray-500">Threshold: {(threshold * 100).toFixed(0)}%</div>
-        </div>
-      </header>
-
-      <div className="grid grid-cols-1 md:grid-cols-2 xl:grid-cols-4 gap-4 mb-6">
-        <Card title="Actual Output (kW)">
-          <BigNumber value={latest?.actualKw ?? 0} />
-        </Card>
-        <Card title={currentWx ? "Predicted Output (kW, your location)" : "Predicted Output (kW)"}>
-          <button onClick={() => setShowPredModal(true)} className="w-full text-left">
-            <BigNumber value={predictedNow} />
-            <div className="mt-1 text-xs text-indigo-600">Tap for details</div>
-          </button>
-        </Card>
-        <Card title="Efficiency">
-          <div className="text-3xl font-semibold">{(efficiency * 100).toFixed(1)}%</div>
-          <div className="text-xs text-gray-500">Actual / Predicted</div>
-        </Card>
-        <Card title="Your Location & Solar Weather Data">
-          {geoErr && <div className="text-sm text-red-600">{geoErr}</div>}
-          {!geo && !geoErr && <div className="text-sm text-gray-500">Requesting location…</div>}
-          {geo && (
-            <div className="text-sm space-y-3">
-              {/* Location Section */}
-              <div>
-                <div className="text-gray-500">Location</div>
-                <div className="font-medium">{enhancedWeather.cityName || place || 'Locating…'}</div>
-                <div className="text-xs text-gray-400">{geo.lat.toFixed(5)}, {geo.lon.toFixed(5)}</div>
-              </div>
-
-              {/* Weather Data */}
-              {enhancedWeather.loading ? (
-                <div className="text-sm text-gray-500">Loading weather data…</div>
-              ) : enhancedWeather.error ? (
-                <div className="text-sm text-red-600">
-                  <div>Error: {enhancedWeather.error}</div>
-                  <div className="text-xs text-gray-500 mt-1">Using fallback data</div>
-                </div>
-              ) : (
-                <div className="space-y-3">
-                  {/* Basic Weather */}
-                  <div>
-                    <div className="text-gray-500 mb-2">Current Weather</div>
-                    <div className="grid grid-cols-2 gap-2">
-                      <div><span className="text-gray-500">Temp</span><div className="font-medium">{enhancedWeather.temperature ? enhancedWeather.temperature.toFixed(1) : 'N/A'}°C</div></div>
-                      <div><span className="text-gray-500">Humidity</span><div className="font-medium">{enhancedWeather.humidity ? enhancedWeather.humidity.toFixed(0) : 'N/A'}%</div></div>
-                      <div><span className="text-gray-500">Clouds</span><div className="font-medium">{enhancedWeather.cloudCover ? enhancedWeather.cloudCover.toFixed(0) : 'N/A'}%</div></div>
-                      <div><span className="text-gray-500">Sunlight</span><div className="font-medium">{currentWx ? (currentWx.sunlightRatio * 100).toFixed(0) : 'N/A'}%</div></div>
-                    </div>
-                  </div>
-
-                  {/* Solar Radiation Data */}
-                  <div>
-                    <div className="text-gray-500 mb-2">Solar Radiation (W/m²)</div>
-                    <div className="grid grid-cols-1 gap-2">
-                      <div className="flex justify-between">
-                        <span className="text-gray-500">Direct</span>
-                        <span className="font-medium">{enhancedWeather.directRadiation ? enhancedWeather.directRadiation.toFixed(0) : 'N/A'}</span>
-                      </div>
-                      <div className="flex justify-between">
-                        <span className="text-gray-500">Diffuse</span>
-                        <span className="font-medium">{enhancedWeather.diffuseRadiation ? enhancedWeather.diffuseRadiation.toFixed(0) : 'N/A'}</span>
-                      </div>
-                      <div className="flex justify-between border-t pt-1">
-                        <span className="text-gray-500 font-medium">Global Tilted</span>
-                        <span className="font-bold text-indigo-600">{enhancedWeather.globalTiltedIrradiance ? enhancedWeather.globalTiltedIrradiance.toFixed(0) : 'N/A'}</span>
-                      </div>
-                    </div>
-                  </div>
-
-                  {/* Sunrise/Sunset */}
-                  <div>
-                    <div className="text-gray-500 mb-2">Sun Times</div>
-                    <div className="grid grid-cols-2 gap-2">
-                      <div>
-                        <span className="text-gray-500">Sunrise</span>
-                        <div className="font-medium text-orange-600">{formatWeatherTime(enhancedWeather.sunrise)}</div>
-                      </div>
-                      <div>
-                        <span className="text-gray-500">Sunset</span>
-                        <div className="font-medium text-orange-600">{formatWeatherTime(enhancedWeather.sunset)}</div>
-                      </div>
-                    </div>
-                  </div>
-                </div>
-              )}
-            </div>
-          )}
-        </Card>
-      </div>
-
-      <div className="grid grid-cols-1 xl:grid-cols-3 gap-6">
-        <div className="xl:col-span-2">
-          <Card title="Real vs Predicted Energy (kW)">
-            <div className="h-80">
-              <ResponsiveContainer width="100%" height="100%">
-                <LineChart data={chartData}>
-                  <CartesianGrid strokeDasharray="3 3" />
-                  <XAxis 
-                    dataKey="time" 
-                    minTickGap={20}
-                    tickFormatter={(value) => value}
-                    domain={['00:00', '24:00']}
-                  />
-                  <YAxis />
-                  <Tooltip />
-                  <Legend />
-                  <Line type="monotone" dataKey="Actual" stroke="#0ea5e9" strokeWidth={2} dot={false} />
-                  <Line type="monotone" dataKey="Predicted" stroke="#22c55e" strokeWidth={2} dot={false} />
-                </LineChart>
-              </ResponsiveContainer>
-            </div>
-          </Card>
-        </div>
-
-        <div className="space-y-6">
-          <Card title="Alerts">
-            {latest?.alert ? (
-              <AlertBanner level={alertLevel} message={latest.alert.message} ratio={latest.alert.ratio} />
-            ) : (
-              <div className="text-sm text-gray-500">No alerts</div>
-            )}
-            <div className="mt-4 flex items-center gap-3">
-              <button onClick={triggerClean} disabled={cleaning} className="inline-flex items-center gap-2 rounded-md bg-indigo-600 px-4 py-2 text-white hover:bg-indigo-500 disabled:opacity-50">
-                {cleaning ? 'Cleaning…' : 'Trigger Cleaning'}
-              </button>
-              <button onClick={() => setPowerOn(v => !v)} className={`inline-flex items-center gap-2 rounded-md px-4 py-2 text-white ${powerOn ? 'bg-emerald-600 hover:bg-emerald-500' : 'bg-gray-600 hover:bg-gray-500'}`}>
-                {powerOn ? 'Power: On' : 'Power: Off'}
-              </button>
-            </div>
-          </Card>
-
-          <Card title="Solar & Weather News">
-            {(weatherNews.length === 0 && gemologyNews.length === 0) ? (
-              <div className="text-sm text-gray-500">Loading news...</div>
-            ) : (
-              <div className="space-y-3">
-                {[...weatherNews, ...gemologyNews].slice(0, 5).map((article, i) => (
-                  <div key={i} className="border-l-2 border-indigo-200 pl-3">
-                    <a 
-                      href={article.link} 
-                      target="_blank" 
-                      rel="noopener noreferrer"
-                      className="text-sm font-medium text-indigo-600 hover:text-indigo-800 hover:underline"
-                    >
-                      {article.title}
-                    </a>
-                    <p className="text-xs text-gray-600 mt-1">{article.description}</p>
-                    <div className="text-xs text-gray-400 mt-1">
-                      {article.source_id} • {new Date(article.pubDate).toLocaleDateString()}
-                    </div>
-                  </div>
-                ))}
-              </div>
-            )}
-          </Card>
-=======
     <AuthProvider>
       <ProtectedRoute>
         <div className="min-h-screen bg-gray-50">
           <Header />
           <Dashboard />
->>>>>>> b902e3f9
         </div>
       </ProtectedRoute>
     </AuthProvider>
